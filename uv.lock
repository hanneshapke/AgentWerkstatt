--- conflicted
+++ resolved
@@ -18,11 +18,7 @@
 
 [[package]]
 name = "agentwerkstatt"
-<<<<<<< HEAD
-version = "0.1.15.post5"
-=======
-version = "0.1.15.post19"
->>>>>>> a579169d
+version = "0.1.15.post7"
 source = { editable = "." }
 dependencies = [
     { name = "absl-py" },
