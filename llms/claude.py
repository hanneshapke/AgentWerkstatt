--- conflicted
+++ resolved
@@ -15,7 +15,6 @@
         self.api_key = os.getenv("ANTHROPIC_API_KEY")
         self._validate_api_key("ANTHROPIC_API_KEY")
 
-<<<<<<< HEAD
     def set_persona(self, persona: str):
         """Set the persona for the LLM"""
         self.persona = persona
@@ -27,12 +26,6 @@
 
     def make_api_request(self, messages: list[dict] = None) -> dict:
         """Make a request to the Claude API"""
-=======
-    def make_api_request(self, messages: list[dict]) -> dict:
-        """
-        Makes a request to the Claude API with the given messages and returns the response.
-        """
->>>>>>> a579169d
         if not messages:
             return {"error": "No messages provided."}
 
