--- conflicted
+++ resolved
@@ -9,7 +9,7 @@
     ObservabilityServiceProtocol,
     ToolExecutorProtocol,
 )
-from llms.base import BaseLLM
+from llms.claude import ClaudeLLM
 
 if TYPE_CHECKING:
     from ..agent import Agent
@@ -20,12 +20,8 @@
 
     def __init__(
         self,
-<<<<<<< HEAD
         llm: ClaudeLLM,
         agent: "Agent",
-=======
-        llm: BaseLLM,
->>>>>>> a579169d
         memory_service: MemoryServiceProtocol,
         observability_service: ObservabilityServiceProtocol,
         tool_executor: ToolExecutorProtocol,
@@ -82,8 +78,29 @@
                 final_text = self._extract_text_from_response(assistant_message_content)
                 self._update_history_and_finalize(user_input, final_text, assistant_message_content)
                 return final_text
-
-<<<<<<< HEAD
+            else:
+                # Tools were used, handle tool response
+                return self._handle_tool_response(
+                    messages, assistant_message_content, tool_results, user_input
+                )
+
+        except Exception as e:
+            logging.error(f"Critical error in message processing: {e}")
+            return self._create_error_response(user_input, str(e))
+
+    def _execute_tools(self, assistant_message: list[dict]) -> tuple[list[dict], list[str]]:
+        """Execute tool calls and return results"""
+        try:
+            tool_results, text_parts = self.tool_executor.execute_tool_calls(assistant_message)
+
+            # Check if all tools failed
+            if tool_results and all(result.get("is_error", False) for result in tool_results):
+                logging.warning("All tool executions failed")
+                # Still return tool results - Claude requires tool_result for every tool_use
+
+            logging.debug(f"Tool execution completed: {len(tool_results)} results")
+            return tool_results, text_parts
+
         except Exception as e:
             logging.error(f"Tool execution failed: {e}")
             return [], []
@@ -113,36 +130,17 @@
             self._update_conversation_history(
                 user_input, assistant_message, tool_results, final_response["content"]
             )
+            final_text = self._extract_text_from_response(final_text_with_persona)
 
             # Handle storage and observability
             self._finalize_conversation(user_input, final_text_with_persona)
-=======
-            # Tools were used, get the final response from the LLM
-            final_response_content = self._get_final_response_after_tools(
-                messages, assistant_message_content, tool_results
-            )
-            final_text = self._extract_text_from_response(final_response_content)
-
-            # Update history with the full exchange
-            self.llm.conversation_history.extend(
-                [
-                    {"role": "user", "content": user_input},
-                    {"role": "assistant", "content": assistant_message_content},
-                    {"role": "user", "content": self._format_tool_results(tool_results)},
-                    {"role": "assistant", "content": final_response_content},
-                ]
-            )
-            self._finalize_conversation(user_input, final_text)
->>>>>>> a579169d
 
             return final_text_with_persona
 
         except Exception as e:
-<<<<<<< HEAD
-            error_msg = f"Error handling tool response: {str(e)}"
-            logging.error(error_msg)
-            self._update_observability_with_error(error_msg)
-            return f"❌ {error_msg}"
+            logging.error(f"Error processing message: {e}", exc_info=True)
+            self._update_observability_with_error(str(e))
+            return "I apologize, but I encountered an error. Please try again."
 
     def _handle_text_response(
         self, assistant_message: list[dict], user_input: str, text_parts: list[str]
@@ -251,32 +249,8 @@
                 {"role": "assistant", "content": assistant_message},
                 {"role": "user", "content": formatted_results},
                 {"role": "assistant", "content": final_content_with_persona},
-=======
-            logging.error(f"Error processing message: {e}", exc_info=True)
-            self._update_observability_with_error(str(e))
-            return "I apologize, but I encountered an error. Please try again."
-
-    def _get_final_response_after_tools(self, messages, assistant_message_content, tool_results):
-        """Builds the conversation with tool results and gets the final LLM response."""
-        conversation = messages + [
-            {"role": "assistant", "content": assistant_message_content},
-            {"role": "user", "content": self._format_tool_results(tool_results)},
-        ]
-        final_response = self.llm.make_api_request(self._sanitize_conversation(conversation))
-        if "error" in final_response:
-            raise RuntimeError(f"Error getting final response from LLM: {final_response['error']}")
-        return final_response.get("content", [])
-
-    def _update_history_and_finalize(self, user_input, response_text, assistant_message_content):
-        """Updates conversation history for non-tool responses and finalizes."""
-        self.llm.conversation_history.extend(
-            [
-                {"role": "user", "content": user_input},
-                {"role": "assistant", "content": assistant_message_content},
->>>>>>> a579169d
             ]
         )
-        self._finalize_conversation(user_input, response_text)
 
     def _finalize_conversation(self, user_input: str, response_text: str):
         """Stores conversation in memory and updates observability."""
@@ -304,30 +278,32 @@
         self.observability_service.update_observation({"error": error_msg})
         self.observability_service.flush_traces()
 
-    @staticmethod
-    def _extract_text_from_response(content: list[dict]) -> str:
-        """Extracts all text parts from an LLM response content."""
-        return "".join(block.get("text", "") for block in content if block.get("type") == "text")
-
-    @staticmethod
-    def _format_tool_results(tool_results: list[dict]) -> list[dict]:
-        """Filters for valid tool result dictionaries."""
-        return [
-            res
-            for res in tool_results
-            if isinstance(res, dict) and res.get("type") == "tool_result"
-        ]
-
-    @staticmethod
-    def _sanitize_conversation(messages: list[dict]) -> list[dict]:
-        """Ensures all messages in the conversation have the correct format."""
-        sanitized = []
-        for msg in messages:
-            if isinstance(msg, dict) and "role" in msg and "content" in msg:
-                sanitized.append(msg)
-            else:
-                logging.warning(f"Skipping malformed message: {msg}")
-        return sanitized
+    def _create_error_response(self, user_input: str, error_msg: str) -> str:
+        """Create a formatted error response."""
+        response = f"❌ Error processing request: {error_msg}"
+        try:
+            self._finalize_conversation(user_input, response)
+        except Exception as e:
+            logging.warning(f"Failed to finalize error conversation: {e}")
+        return response
+
+    def _update_history_and_finalize(
+        self, user_input: str, response_text: str, assistant_message: list[dict]
+    ):
+        """Update conversation history and finalize the conversation."""
+        try:
+            # Update conversation history
+            self.llm.conversation_history.extend(
+                [
+                    {"role": "user", "content": user_input},
+                    {"role": "assistant", "content": assistant_message},
+                ]
+            )
+
+            # Finalize conversation
+            self._finalize_conversation(user_input, response_text)
+        except Exception as e:
+            logging.error(f"Error updating history and finalizing: {e}")
 
     def clear_history(self):
         """Clears the conversation history."""
