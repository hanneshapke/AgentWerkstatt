"""LLM clients for the AgentWerkstatt."""

from .base import BaseLLM
from .claude import create_claude_llm
<<<<<<< HEAD
from .gpt_oss import create_gpt_oss_llm
=======
from .gemini import create_gemini_llm
>>>>>>> a7b46a1c
from .lmstudio import create_lmstudio_llm
from .mock import MockLLM
from .ollama import create_ollama_llm

__all__ = [
    "BaseLLM",
    "create_claude_llm",
<<<<<<< HEAD
    "create_gpt_oss_llm",
=======
    "create_gemini_llm",
>>>>>>> a7b46a1c
    "create_lmstudio_llm",
    "create_ollama_llm",
    "MockLLM",
]<|MERGE_RESOLUTION|>--- conflicted
+++ resolved
@@ -2,11 +2,8 @@
 
 from .base import BaseLLM
 from .claude import create_claude_llm
-<<<<<<< HEAD
 from .gpt_oss import create_gpt_oss_llm
-=======
 from .gemini import create_gemini_llm
->>>>>>> a7b46a1c
 from .lmstudio import create_lmstudio_llm
 from .mock import MockLLM
 from .ollama import create_ollama_llm
@@ -14,11 +11,8 @@
 __all__ = [
     "BaseLLM",
     "create_claude_llm",
-<<<<<<< HEAD
     "create_gpt_oss_llm",
-=======
     "create_gemini_llm",
->>>>>>> a7b46a1c
     "create_lmstudio_llm",
     "create_ollama_llm",
     "MockLLM",
